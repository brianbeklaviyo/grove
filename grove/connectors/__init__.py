--- conflicted
+++ resolved
@@ -78,11 +78,8 @@
         self.kind = self.__class__.__module__
         self.identity = self.configuration.identity
         self.operation = self.configuration.operation
-<<<<<<< HEAD
         self.frequency = self.configuration.frequency
-=======
         self.name = self.configuration.name
->>>>>>> a2b4bea0
 
         # Define contextual log data to be appended to all log messages.
         self.log_context = {
@@ -573,12 +570,7 @@
         return ".".join(
             [
                 prefix,
-<<<<<<< HEAD
                 self.configuration.reference(),
-=======
-                self.CONNECTOR,
-                hashlib.md5(bytes(self.identity, "utf-8")).hexdigest(),  # noqa: S324
->>>>>>> a2b4bea0
             ]
         )
 
